--- conflicted
+++ resolved
@@ -3,11 +3,7 @@
 use std::ptr;
 
 // In our simple example we set most constraints here.
-<<<<<<< HEAD
 const DEFAULT_STACK_SIZE: usize = 1024 * 1024 * 2;
-=======
-const DEFAULT_STACK_SIZE: usize = 1024 * 8;
->>>>>>> 94043600
 const MAX_THREADS: usize = 4;
 static mut RUNTIME: usize = 0;
 static mut STACK_PTR: *mut usize = 0 as *mut usize;
